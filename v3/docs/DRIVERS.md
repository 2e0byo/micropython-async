--- conflicted
+++ resolved
@@ -224,7 +224,6 @@
  4. If `double_func` exists and a double click occurs, `release_func` will not
  be launched.
 
-<<<<<<< HEAD
 ### 4.1.2 The sense constructor argument
 
 When the pin value changes, the new value is compared with `sense` to determine
@@ -233,9 +232,7 @@
 
 This parameter will default to the current value of `pin` for convienence.
 
-=======
 ###### [Contents](./DRIVERS.md#1-contents)
->>>>>>> 17387205
 
 # 5. ADC monitoring
 
